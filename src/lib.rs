--- conflicted
+++ resolved
@@ -6,11 +6,7 @@
 
 ```rust
 "##,
-<<<<<<< HEAD
-include_str!("../examples/tokio_ex/src/main.rs"),
-=======
 include_str!("../examples/tokio_ex.rs"),
->>>>>>> de9daf99
 r##"
 ```
 "##))]
@@ -24,11 +20,7 @@
 pub use blocking::Listener;
 
 #[cfg(all(feature = "tokio", feature = "async-std"))]
-<<<<<<< HEAD
-compile_error!("Features `tokio` and `sync-std` are mutually exclusive.");
-=======
 compile_error!("Features `tokio` and `async-std` are mutually exclusive.");
->>>>>>> de9daf99
 
 #[cfg(any(feature = "tokio", feature = "async-std"))]
 mod asynch;
